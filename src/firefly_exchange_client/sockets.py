import socketio
import time
from .enumerations import MARKET_SYMBOLS, SOCKET_EVENTS
import asyncio
sio = socketio.AsyncClient()


class Sockets:
    callbacks = {}

    def __init__(self, url, timeout=10, token=None) -> None:
        self.url = url
        self.timeout = timeout
        self.token = token
        self.api_token = ""
        return

    async def _establish_connection(self):
        """
            Connects to the desired url
        """
        try:
            print(self.url)
            await sio.connect(self.url, wait_timeout=self.timeout,
                        transports=["websocket"])
            return True
        except:
            return False

    def set_token(self, token):
        """
            Sets default user token
            Inputs:
                - token (user auth token): firefly onboarding token.
        """
        self.token = token

    def set_api_token(self, token):
        """
            Sets default user token
            Inputs:
                - token (user auth token): firefly onboarding token.
        """
        self.api_token = token

    async def open(self):
        """
            opens socket instance connection
        """
        self.connection_established = await self._establish_connection()
        if not self.connection_established:
            await self.close()
            raise (Exception("Failed to connect to Host: {}".format(self.url)))
        return

    async def close(self):
        """
            closes the socket instance connection
        """
        await sio.disconnect()
        return

    @sio.on("*")
    async def listener(event, data):
        """
            Listens to all events emitted by the server
        """
        try:
            if event in Sockets.callbacks.keys():
                await Sockets.callbacks[event](data)
            elif "default" in Sockets.callbacks.keys():
                await Sockets.callbacks["default"]({"event": event, "data": data})
            else:
                pass
        except:
            pass
        return
        
    @sio.event
    async def connect():
        print("Connected To Socket Server")
        if 'connect' in Sockets.callbacks:
            # Execute the callback using asyncio.run() if available
            await Sockets.callbacks['connect']()
        

    @sio.event
    async def disconnect():
        print('Disconnected From Socket Server')
        if 'disconnect' in Sockets.callbacks:
            # Execute the callback using asyncio.run() if available
            await Sockets.callbacks['disconnect']()
            


    async def listen(self, event, callback):
        """
            Assigns callbacks to desired events
        """
        Sockets.callbacks[event] = callback
        return

    async def subscribe_global_updates_by_symbol(self, symbol: MARKET_SYMBOLS):
        """
            Allows user to subscribe to global updates for the desired symbol.
            Inputs:
                - symbol: market symbol of market user wants global updates for. (e.g. ETH-PERP)
        """
        try:
            resp = await sio.call('SUBSCRIBE', [
                {
                    "e": SOCKET_EVENTS.GLOBAL_UPDATES_ROOM.value,
                    "p": symbol.value,
                },
            ])
            return resp["success"]
        except Exception as e:
            print("Error: ", e)
            return False

    async def unsubscribe_global_updates_by_symbol(self, symbol: MARKET_SYMBOLS):
        """
            Allows user to unsubscribe to global updates for the desired symbol.
                Inputs:
                    - symbol: market symbol of market user wants to remove global updates for. (e.g. ETH-PERP)
        """
        try:
            resp = await sio.call('UNSUBSCRIBE', [
                {
                    "e": SOCKET_EVENTS.GLOBAL_UPDATES_ROOM.value,
                    "p": symbol.value,
                },
            ])

            return resp["success"]
        except Exception as e:
            print(e)
            return False

    async def subscribe_orderbook_depth_streams_by_symbol(self, symbol: MARKET_SYMBOLS, depth=""):
        """
            Allows user to subscribe to orderbook depth stream for the desired symbol.
            Inputs:
<<<<<<< HEAD
                - symbol: market symbol of market user wants orderbook depth stream for. (e.g. DOT-PERP)
=======
                - symbol: market symbol of market user wants orderbook depth stream for. (e.g. ETH-PERP)
>>>>>>> 709d07b1
                - depth: depth of orderbook depth stream (optional)
        """
        try:
            resp = await sio.call('SUBSCRIBE', [
                {
                    "e": SOCKET_EVENTS.ORDERBOOK_DEPTH_STREAM_ROOM.value,
                    "p": symbol.value,
                    "d": depth
                    
                },
            ])
            return resp["success"]
        except Exception as e:
            print("Error: ", e)
            return False

    async def unsubscribe_orderbook_depth_streams_by_symbol(self, symbol: MARKET_SYMBOLS, depth):
        """
            Allows user to unsubscribe to orderbook depth stream for the desired symbol.
            Inputs:
<<<<<<< HEAD
                - symbol: market symbol of market user wants orderbook depth stream for. (e.g. DOT-PERP)
=======
                - symbol: market symbol of market user wants orderbook depth stream for. (e.g. ETH-PERP)
>>>>>>> 709d07b1
                - depth: depth of orderbook depth stream (optional)
        """
        try:
            resp = await sio.call('UNSUBSCRIBE', [
                {
                    "e": SOCKET_EVENTS.ORDERBOOK_DEPTH_STREAM_ROOM.value,
                    "p": symbol.value,
                    "d": depth
                    
                },
            ])
            return resp["success"]
        except Exception as e:
            print("Error: ", e)
            return False


    async def subscribe_user_update_by_token(self, parent_account: str = None, user_token: str = None) -> bool:
        """
            Allows user to subscribe to their account updates.
            Inputs:
                - parent_account(str): address of parent account. Only whitelisted 
                  sub-account can listen to its parent account position updates
                - token(str): auth token generated when onboarding on firefly
        """
        try:
            resp = await sio.call("SUBSCRIBE", [
                {
                    "e": SOCKET_EVENTS.USER_UPDATES_ROOM.value,
                    'pa': parent_account,
                    "t": self.token if user_token == None else user_token,
                    "rt": self.api_token
                },
            ])

            return resp["success"]
        except Exception as e:
            print(e)
            return False

    async def unsubscribe_user_update_by_token(self, parent_account: str = None, user_token: str = None):
        """
            Allows user to unsubscribe to their account updates.
            Inputs:
                - parent_account(str): address of parent account. Only for sub-accounts
                - token: auth token generated when onboarding on firefly
        """
        try:
            resp = await sio.call("UNSUBSCRIBE", [
                {
                    "e": SOCKET_EVENTS.USER_UPDATES_ROOM.value,
                    'pa': parent_account,
                    "t": self.token if user_token == None else user_token,
                    "rt": self.api_token
                },
            ])
            return resp["success"]
        except:
            return False<|MERGE_RESOLUTION|>--- conflicted
+++ resolved
@@ -141,11 +141,7 @@
         """
             Allows user to subscribe to orderbook depth stream for the desired symbol.
             Inputs:
-<<<<<<< HEAD
-                - symbol: market symbol of market user wants orderbook depth stream for. (e.g. DOT-PERP)
-=======
                 - symbol: market symbol of market user wants orderbook depth stream for. (e.g. ETH-PERP)
->>>>>>> 709d07b1
                 - depth: depth of orderbook depth stream (optional)
         """
         try:
@@ -166,11 +162,7 @@
         """
             Allows user to unsubscribe to orderbook depth stream for the desired symbol.
             Inputs:
-<<<<<<< HEAD
-                - symbol: market symbol of market user wants orderbook depth stream for. (e.g. DOT-PERP)
-=======
                 - symbol: market symbol of market user wants orderbook depth stream for. (e.g. ETH-PERP)
->>>>>>> 709d07b1
                 - depth: depth of orderbook depth stream (optional)
         """
         try:
