from enum import Enum
class ORDER_TYPE(Enum):
    LIMIT = "LIMIT"
    MARKET = "MARKET"

class ORDER_SIDE(Enum):
    BUY = "BUY"
    SELL = "SELL"

class MARKET_SYMBOLS(Enum):
    BTC = "BTC-PERP"
    ETH = "ETH-PERP"
    DOT = "DOT-PERP"

class TIME_IN_FORCE(Enum):
    FILL_OR_KILL = "FOK"
    IMMEDIATE_OR_CANCEL = "IOC"
    GOOD_TILL_TIME = "GTT"

class ONBOARDING_MESSAGES(Enum):
<<<<<<< HEAD
    ONBOARDING = "Firefly Onboarding",
    KEY_DERIVATION = "Firefly Access Key"

class ORDER_STATUS(Enum): 
    PENDING = "PENDING",
    OPEN = "OPEN",
    PARTIAL_FILLED = "PARTIAL_FILLED",
    FILLED = "FILLED",
    CANCELLING = "CANCELLING",
    CANCELLED = "CANCELLED",
    REJECTED = "REJECTED",
    EXPIRED = "EXPIRED"

class CANCEL_REASON(Enum):
    UNDERCOLLATERALIZED = "UNDERCOLLATERALIZED",
    INSUFFICIENT_BALANCE = "INSUFFICIENT_BALANCE",
    USER_CANCELLED = "USER_CANCELLED",
    EXCEEDS_MARKET_BOUND = "EXCEEDS_MARKET_BOUND",
    COULD_NOT_FILL = "COULD_NOT_FILL",
    EXPIRED = "EXPIRED",
    USER_CANCELLED_ON_CHAIN = "USER_CANCELLED_ON_CHAIN",
    SYSTEM_CANCELLED = "SYSTEM_CANCELLED",
    SELF_TRADE = "SELF_TRADE",
    POST_ONLY_FAIL = "POST_ONLY_FAIL",
    FAILED = "FAILED",
    NETWORK_DOWN = "NETWORK_DOWN"

class Interval(Enum):
    _1m = "1m" 
    _3m = "3m" 
    _5m = "5m" 
    _15m = "15m" 
    _30m = "30m" 
    _1h = "1h" 
    _2h = "2h" 
    _4h = "4h" 
    _6h = "6h" 
    _8h = "8h" 
    _12h = "12h" 
    _1d = "1d" 
    _3d = "3d" 
    _1w = "1w" 
    _1M = "1M"

=======
    ONBOARDING = "Firefly Onboarding"
    KEY_DERIVATION = "Firefly Access Key"
>>>>>>> 36f4573c
<|MERGE_RESOLUTION|>--- conflicted
+++ resolved
@@ -18,8 +18,7 @@
     GOOD_TILL_TIME = "GTT"
 
 class ONBOARDING_MESSAGES(Enum):
-<<<<<<< HEAD
-    ONBOARDING = "Firefly Onboarding",
+    ONBOARDING = "Firefly Onboarding"
     KEY_DERIVATION = "Firefly Access Key"
 
 class ORDER_STATUS(Enum): 
@@ -63,7 +62,3 @@
     _1w = "1w" 
     _1M = "1M"
 
-=======
-    ONBOARDING = "Firefly Onboarding"
-    KEY_DERIVATION = "Firefly Access Key"
->>>>>>> 36f4573c
