--- conflicted
+++ resolved
@@ -18,28 +18,6 @@
     GOOD_TILL_TIME = "GTT"
 
 class ONBOARDING_MESSAGES(Enum):
-<<<<<<< HEAD
-    ONBOARDING = "Firefly Onboarding",
-    KEY_DERIVATION = "Firefly Access Key"
-
-class SOCKET_EVENTS(Enum):
-    GET_LAST_KLINE_WITH_INTERVAL = "{symbol}@kline@{interval}",
-    GLOBAL_UPDATES_ROOM = "globalUpdates",
-    GlobalUpdatesRoom = "globalUpdates",
-    MarketDataUpdateKey = "MarketDataUpdate",
-    RecentTradesKey = "RecentTrades",
-    OrderbookUpdateKey = "OrderbookUpdate",
-    AdjustMarginKey = "AdjustMargin",
-    MarketHealthKey = "MarketHealth",
-    ExchangeHealthKey = "ExchangeHealth",
-    UserUpdatesRoom = "userUpdates",
-    OrderUpdateKey = "OrderUpdate",
-    OrderCancelledKey = "OrderCancelled",
-    PositionUpdateKey = "PositionUpdate",
-    UserTradeKey = "UserTrade",
-    UserTransaction = "UserTransaction",
-    AccountDataUpdateKey = "AccountDataUpdate"
-=======
     ONBOARDING = "Firefly Onboarding"
     KEY_DERIVATION = "Firefly Access Key"
 
@@ -84,4 +62,22 @@
     _1w = "1w" 
     _1M = "1M"
 
->>>>>>> cbb8c528
+
+
+class SOCKET_EVENTS(Enum):
+    GET_LAST_KLINE_WITH_INTERVAL = "{symbol}@kline@{interval}",
+    GLOBAL_UPDATES_ROOM = "globalUpdates",
+    GlobalUpdatesRoom = "globalUpdates",
+    MarketDataUpdateKey = "MarketDataUpdate",
+    RecentTradesKey = "RecentTrades",
+    OrderbookUpdateKey = "OrderbookUpdate",
+    AdjustMarginKey = "AdjustMargin",
+    MarketHealthKey = "MarketHealth",
+    ExchangeHealthKey = "ExchangeHealth",
+    UserUpdatesRoom = "userUpdates",
+    OrderUpdateKey = "OrderUpdate",
+    OrderCancelledKey = "OrderCancelled",
+    PositionUpdateKey = "PositionUpdate",
+    UserTradeKey = "UserTrade",
+    UserTransaction = "UserTransaction",
+    AccountDataUpdateKey = "AccountDataUpdate"