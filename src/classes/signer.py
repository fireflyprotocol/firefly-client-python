from web3 import Web3
import eth_account

class Signer:
    def __init__(self):
        pass
        

    def get_eip712_hash(self, domain_hash, struct_hash):
        return Web3.solidityKeccak(
        [
            'bytes2',
            'bytes32',
            'bytes32'
        ],
        [
            '0x1901',
            domain_hash,
            struct_hash
        ]
    ).hex()


<<<<<<< HEAD
    def sign_hash(self, hash, private_key):
=======
    def sign_hash(self, hash, private_key, append=''):

>>>>>>> 3b62b323
        result = eth_account.account.Account.sign_message(
            eth_account.messages.encode_defunct(hexstr=hash),
            private_key
        )
        return result['signature'].hex() + append<|MERGE_RESOLUTION|>--- conflicted
+++ resolved
@@ -21,12 +21,8 @@
     ).hex()
 
 
-<<<<<<< HEAD
-    def sign_hash(self, hash, private_key):
-=======
     def sign_hash(self, hash, private_key, append=''):
 
->>>>>>> 3b62b323
         result = eth_account.account.Account.sign_message(
             eth_account.messages.encode_defunct(hexstr=hash),
             private_key
