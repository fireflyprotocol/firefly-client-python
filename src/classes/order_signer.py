--- conflicted
+++ resolved
@@ -10,12 +10,6 @@
 from signer import Signer
 
 
-<<<<<<< HEAD
-class OrderSigner:
-    def __init__(self, network_id, orders_contract_address):
-        self.network_id = network_id
-        self.contract_address = orders_contract_address
-=======
 class OrderSigner(Signer):
     def __init__(self, network_id, orders_contract_address, domain="Orders", version="1.0"):
         super().__init__()
@@ -23,7 +17,6 @@
         self.contract_address = orders_contract_address;
         self.domain = domain
         self.version = version 
->>>>>>> cbb8c528
 
     def get_order_flags(self, order):
         flag = 0 
@@ -86,12 +79,7 @@
             ]
         ).hex()
 
-<<<<<<< HEAD
-        return utils.get_eip712_hash(self.get_domain_hash(), struct_hash) if struct_hash else ""
-    
-=======
         return self.get_eip712_hash(self.get_domain_hash(), struct_hash) if struct_hash else "";
->>>>>>> cbb8c528
 
     def sign_order(self, order:Order, private_key):
         """
