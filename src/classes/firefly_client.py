<<<<<<< HEAD
=======
from inspect import signature

from requests import delete
>>>>>>> 4c7274aa
from api_service import APIService
from order_signer import OrderSigner
from onboarding_signer import OnboardingSigner
from utils import *
from enums import ORDER_SIDE, ORDER_TYPE
from constants import ADDRESSES,TIME, SERVICE_URLS
from interfaces import *
from enums import MARKET_SYMBOLS
from eth_account import Account


class FireflyClient:
    def __init__(self, are_terms_accepted, network, private_key, user_onboarding=True):
        self.are_terms_accepted = are_terms_accepted;
        self.network = network
        self.account = Account.from_key(private_key)
        self.apis = APIService(self.network["apiGateway"])
        self.order_signers = {};
        self.contracts = self.get_contract_addresses()
        self.onboarding_signer = OnboardingSigner(self.network["chainId"])
        # todo fetch from api
        self.default_leverage = 3

        if user_onboarding:
            self.apis.auth_token = self.onboard_user()

    
    def get_contract_addresses(self, symbol:MARKET_SYMBOLS=None):
        query = {}
        if symbol:
            query["symbol"] = symbol.value

        return self.apis.get(
            SERVICE_URLS["MARKET"]["CONTRACT_ADDRESSES"], 
            query
            )   

    def onboard_user(self, token:str=None):
        user_auth_token = token
        
        # if no auth token provided create on
        if not user_auth_token:
            message = OnboardingMessage(
            action=ONBOARDING_MESSAGES.ONBOARDING.value,
            onlySignOn=self.network["onboardingUrl"]
            )

            # sign onboarding message
            signed_hash = self.onboarding_signer.sign_msg(message, self.account.key.hex())

            response = self.authorize_signed_hash(signed_hash);

<<<<<<< HEAD
=======
            if 'error' in response:
                raise SystemError("Authorization error: {}".format(response['error']['message']))

            user_auth_token = response['token']

        return user_auth_token

    def authorize_signed_hash(self, signed_hash:str):
        return self.apis.post(
            SERVICE_URLS["USER"]["AUTHORIZE"],
            {
                "signature": signed_hash,
                "userAddress": self.account.address,
                "isTermAccepted": self.are_terms_accepted,
            })

>>>>>>> 4c7274aa
    def add_market(self, symbol: MARKET_SYMBOLS, orders_contract=None):
        symbol_str = symbol.value
        # if signer for market already exists return false
        if (symbol_str in self.order_signers):
            return False;



        # if orders contract address is not provided get 
        # from addresses retrieved from dapi
        if orders_contract == None:
            try:
                orders_contract = self.contracts[symbol_str]["Orders"]
            except:
                raise SystemError("Can't find orders contract address for market: {}".format(symbol_str))


        self.order_signers[symbol_str] = OrderSigner(
            self.network["chainId"],
            orders_contract
            )

        return True;

    def create_order_to_sign(self, params:OrderSignatureRequest):
        expiration = current_unix_timestamp()        
        # MARKET ORDER - set expiration of 1 minute
        if (params["orderType"] == ORDER_TYPE.MARKET):
            expiration += TIME["SECONDS_IN_A_MINUTE"]
        # LIMIT ORDER - set expiration of 30 days
        else:
            expiration += TIME["SECONDS_IN_A_MONTH"];

        return Order (
            isBuy = params["side"] == ORDER_SIDE.BUY,
            price = to_bn(params["price"]),
            quantity =  to_bn(params["quantity"]),
            leverage =  to_bn(default_value(params, "leverage", self.default_leverage)),
            maker =  self.account.address.lower(),
            reduceOnly =  default_value(params, "reduceOnly", False),
            triggerPrice =  to_bn(0),
            taker =  ADDRESSES["ZERO"],
            expiration =  default_value(params, "expiration", expiration),
            salt =  default_value(params, "salt", random_number(1000000)),
            )

    def create_signed_order(self, params:OrderSignatureRequest):
        """
        Used to create an order from provided params and sign it using the private
        key of the account

        Args:
            params (OrderSignatureRequest): parameters to create order with
 
        Returns:
            OrderSignatureResponse: order raw info and generated signature
        """
        
        # from params create order to sign
        order = self.create_order_to_sign(params)

        symbol = params["symbol"].value
        order_signer = self.order_signers.get(symbol);

        if not order_signer:
            raise SystemError("Provided Market Symbol({}) is not added to client library".format(symbol))
        
        order_signature = order_signer.sign_order(order, self.account.key.hex())
        
        return OrderSignatureResponse(
            symbol=symbol,
            price=params["price"],
            quantity=params["quantity"],
            side=params["side"],
            leverage=default_value(params, "leverage", self.default_leverage),
            reduceOnly=default_value(params, "reduceOnly", False),
            salt=order["salt"],
            expiration=order["expiration"],
            orderSignature=order_signature,
            orderType=params["orderType"],
        )
    
    def create_signed_cancel_order(self,params:OrderSignatureRequest):
        try:
            signer:OrderSigner = self.get_order_signer(params["symbol"])
            order_to_sign = self.create_order_to_sign(params)
            hash = signer.get_order_hash(order_to_sign)
            return self.create_signed_cancel_order_by_hash(params["symbol"],hash)
        except Exception as e:
            return ""

    def create_signed_cancel_order_by_hash(self,symbol:MARKET_SYMBOLS,order_hash:list):
        if type(order_hash)!=list:
            order_hash = [order_hash]
        order_signer:OrderSigner = self.get_order_signer(symbol)
        cancel_hash = order_signer.order_hash_to_cancel_order_hash(order_hash)
        hash_sig = order_signer.sign_hash(cancel_hash,self.account.key.hex())
        return OrderCancellationRequest(
            symbol=symbol.value,
            hashes=order_hash,
            signature=hash_sig
        )

    def post_cancel_order(self,params:OrderCancellationRequest):
        return self.apis.delete(
            SERVICE_URLS["ORDERS"]["ORDERS_HASH"],
            {
            "symbol": params["symbol"],
            "orderHashes":params["hashes"],
            "cancelSignature":params["signature"]
            },
            auth_required=True
            )
    
    def post_signed_order(self, params:PlaceOrderRequest):
        """
        Used to create an order from provided params and sign it using the private
        key of the account

        Args:
            params (OrderSignatureRequest): parameters to create order with

        Returns:
            OrderSignatureResponse: order raw info and generated signature
        """

        return self.apis.post(
            SERVICE_URLS["ORDERS"]["ORDERS"],
            {
            "symbol": params["symbol"],
            "price": to_bn(params["price"]),
            "quantity": to_bn(params["quantity"]),
            "leverage": to_bn(params["leverage"]),
            "userAddress": self.account.address.lower(),
            "orderType": params["orderType"].value,
            "side": params["side"].value,            
            "reduceOnly": params["reduceOnly"],
            "salt": params["salt"],
            "expiration": params["expiration"],
            "orderSignature": params["orderSignature"],
            "timeInForce": default_enum_value(params, "timeInForce", TIME_IN_FORCE.GOOD_TILL_TIME),
            "postOnly": default_value(params, "postOnly", False),
            "clientId": "firefly-client: {}".format(params["clientId"]) if "clientId" in params else "firefly-client"
            },
            auth_required=True
            )

    def get_eth_account(self):
        return self.account
<<<<<<< HEAD

    def get_order_signer(self,symbol:MARKET_SYMBOLS=None):
        if symbol:
            if symbol.value in self.order_signers.keys():
                return self.order_signers[symbol.value]
            else:
                return "signer doesnt exist"
        else:
            return self.order_signers

=======

    def get_order_signer(self,symbol:MARKET_SYMBOLS=None):
        if symbol:
            if symbol.value in self.order_signers.keys():
                return self.order_signers[symbol.value]
            else:
                return "signer doesnt exist"
        else:
            return self.order_signers

>>>>>>> 4c7274aa
    def get_public_address(self):
        return self.account.address

    ## Market endpoints
    def get_orderbook(self, params:GetOrderbookRequest):
        return self.apis.get(
            SERVICE_URLS["MARKET"]["ORDER_BOOK"], 
            params
            )

    def get_exchange_status(self):
        return self.apis.get(
            SERVICE_URLS["STATUS"],
            {} 
            )

    def get_market_symbols(self):
        return self.apis.get(
            SERVICE_URLS["MARKET"]["SYMBOLS"],
            {} 
            )

    def get_funding_rate(self,symbol:MARKET_SYMBOLS):
        query = {}
        if symbol:
            query["symbol"] = symbol.value
        return self.apis.get(
            SERVICE_URLS["MARKET"]["FUNDING_RATE"],
            query
        ) 

    def get_market_meta_info(self,symbol:MARKET_SYMBOLS=None):
        query = {}
        if symbol:
            query["symbol"] = symbol.value
        return self.apis.get(
            SERVICE_URLS["MARKET"]["META"], 
            query
            )

    def get_market_data(self,symbol:MARKET_SYMBOLS=None):
        query = {}
        if symbol:
            query["symbol"] = symbol.value
        return self.apis.get(
            SERVICE_URLS["MARKET"]["MARKET_DATA"], 
            query
            )
    
    def get_exchange_info(self,symbol:MARKET_SYMBOLS=None):
        query = {}
        if symbol:
            query["symbol"] = symbol.value
        return self.apis.get(
            SERVICE_URLS["MARKET"]["EXCHANGE_INFO"], 
            query
            )

    def get_market_candle_stick_data(self,params:GetCandleStickRequest):
        if set(["symbol","interval"]).issubset(params.keys()):
            params["symbol"] = params["symbol"].value
            params["interval"] = params["interval"].value 
        return self.apis.get(
            SERVICE_URLS["MARKET"]["CANDLE_STICK_DATA"], 
            params
            )
    
    def get_market_recent_trades(self,params:GetMarketRecentTradesRequest):
        if "symbol" in params.keys():
            params["symbol"] = params["symbol"].value
        else:
            return "Missing param: Symbol"
        return self.apis.get(
            SERVICE_URLS["MARKET"]["RECENT_TRADE"], 
            params
            ) 

<<<<<<< HEAD
=======
    
        

>>>>>>> 4c7274aa
    ## User endpoints
    def get_orders(self):
        return 
    
    def get_transaction_history(self):
        return 
    
    def get_position(self):
        return

    def user_trades(self):
        return 

<<<<<<< HEAD
    def get_user_funding_hostory(self):
        return

    
=======
    def get_user_funding_history(self):
        return

    def get_user_account_data(self):
        return self.apis.get(
            service_url = SERVICE_URLS["USER"]["ACCOUNT"],
            query = '',
            auth_required = True
        )
        

    def get_user_default_leverage(self, symbol:MARKET_SYMBOLS):
        account_data_by_market = self.get_user_account_data()["accountDataByMarket"]
        for i in account_data_by_market:
            if symbol.value==i["symbol"]:
                return bn_to_number(i["selectedLeverage"])    
        return "Provided Market Symbol({}) does not exist".format(symbol)
>>>>>>> 4c7274aa
    <|MERGE_RESOLUTION|>--- conflicted
+++ resolved
@@ -1,9 +1,6 @@
-<<<<<<< HEAD
-=======
 from inspect import signature
 
 from requests import delete
->>>>>>> 4c7274aa
 from api_service import APIService
 from order_signer import OrderSigner
 from onboarding_signer import OnboardingSigner
@@ -56,8 +53,6 @@
 
             response = self.authorize_signed_hash(signed_hash);
 
-<<<<<<< HEAD
-=======
             if 'error' in response:
                 raise SystemError("Authorization error: {}".format(response['error']['message']))
 
@@ -74,7 +69,6 @@
                 "isTermAccepted": self.are_terms_accepted,
             })
 
->>>>>>> 4c7274aa
     def add_market(self, symbol: MARKET_SYMBOLS, orders_contract=None):
         symbol_str = symbol.value
         # if signer for market already exists return false
@@ -224,7 +218,6 @@
 
     def get_eth_account(self):
         return self.account
-<<<<<<< HEAD
 
     def get_order_signer(self,symbol:MARKET_SYMBOLS=None):
         if symbol:
@@ -235,18 +228,6 @@
         else:
             return self.order_signers
 
-=======
-
-    def get_order_signer(self,symbol:MARKET_SYMBOLS=None):
-        if symbol:
-            if symbol.value in self.order_signers.keys():
-                return self.order_signers[symbol.value]
-            else:
-                return "signer doesnt exist"
-        else:
-            return self.order_signers
-
->>>>>>> 4c7274aa
     def get_public_address(self):
         return self.account.address
 
@@ -324,12 +305,9 @@
             params
             ) 
 
-<<<<<<< HEAD
-=======
-    
-        
-
->>>>>>> 4c7274aa
+    
+        
+
     ## User endpoints
     def get_orders(self):
         return 
@@ -343,12 +321,6 @@
     def user_trades(self):
         return 
 
-<<<<<<< HEAD
-    def get_user_funding_hostory(self):
-        return
-
-    
-=======
     def get_user_funding_history(self):
         return
 
@@ -366,5 +338,4 @@
             if symbol.value==i["symbol"]:
                 return bn_to_number(i["selectedLeverage"])    
         return "Provided Market Symbol({}) does not exist".format(symbol)
->>>>>>> 4c7274aa
     