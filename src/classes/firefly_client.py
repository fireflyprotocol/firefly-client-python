--- conflicted
+++ resolved
@@ -19,10 +19,7 @@
         self.network = network
         self.account = Account.from_key(private_key)
         self.apis = APIService(self.network["apiGateway"])
-<<<<<<< HEAD
         self.socket = Sockets(self.network["socketURL"])
-=======
->>>>>>> 7a2048a4
         self.order_signers = {}
         self.contracts = self.get_contract_addresses()
         self.onboarding_signer = OnboardingSigner()
@@ -64,12 +61,7 @@
         # if signer for market already exists return false
         if (symbol_str in self.order_signers):
             return False 
-<<<<<<< HEAD
-=======
-
-
->>>>>>> 7a2048a4
-
+          
         # if orders contract address is not provided get 
         # from addresses retrieved from dapi
         if orders_contract == None:
