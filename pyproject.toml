--- conflicted
+++ resolved
@@ -5,27 +5,16 @@
 readme = "README.md"
 requires-python = ">=3.8"
 keywords = ["firefly", "exchange", "decentralized", "perpetuals", "blockchain"]
-<<<<<<< HEAD
 dependencies = [
   'web3 ~= 5.31.3',
   'requests ~= 2.28.1',
   'python-socketio ~= 5.7.2',
 ]
 
-=======
->>>>>>> 86552008
-
 [project.urls]
 "Homepage" = "https://github.com/fireflyprotocol/firefly_exchange_client"
 "Bug Reports" = "https://github.com/fireflyprotocol/firefly_exchange_client/issues"
 "Source" = "https://github.com/fireflyprotocol/firefly_exchange_client/"
-
-
-
-[dependencies]
-web3 = "5.31.3"
-requests = "2.28.1"
-python-socketio = "5.7.2"
 
 [build-system]
 requires = [
