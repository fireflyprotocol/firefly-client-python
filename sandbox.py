import os
import sys
from pprint import pprint
import time

# paths
script_dir = os.path.dirname(os.path.realpath(__file__))
sys.path.append(os.path.abspath(os.path.join(script_dir, "./src")))
sys.path.append(os.path.abspath(os.path.join(script_dir, "./src/classes")))

from web3 import Web3
from order_signer import OrderSigner
from firefly_client import FireflyClient
from onboarding_signer import OnboardingSigner

from constants import *
from utils import *
from interfaces import *
from enums import *

<<<<<<< HEAD
def post_order_test(client:FireflyClient):
=======
def main():
    ordersAddress = "0x8C6eDe33D167D416b32eDd568C3578B0deF9bB8D"
    private_key = "4d6c9531e0042cc8f7cf13d8c3cf77bfe239a8fed95e198d498ee1ec0b1a7e83"
    
    client = FireflyClient(
        True,
        Networks["TESTNET"], 
        private_key,
        False
        )

    client.add_market(MARKET_SYMBOLS.BTC, ordersAddress)

>>>>>>> 36f4573c
    signature_request = OrderSignatureRequest(
        symbol=MARKET_SYMBOLS.BTC, 
        price=2.5, 
        quantity=0.1, 
        side=ORDER_SIDE.SELL, 
        orderType=ORDER_TYPE.MARKET,
        leverage= 2,
        expiration=1,
        reduceOnly=False,
        salt=10
    )  
    print(signature_request)
    signed_order = client.create_signed_order(signature_request);
<<<<<<< HEAD
    # pprint(signed_order)

    # order_request = PlaceOrderRequest(
    #     signed_order, 
    #     postOnly=True)

    # resp = client.post_signed_order(order_request)
    
def test_getters_with_symbol(client):
    resp = client.get_market_meta_info(MARKET_SYMBOLS.DOT)
    print(resp)
    resp = client.get_exchange_info(MARKET_SYMBOLS.DOT)
    print(resp)
    resp = client.get_market_data(MARKET_SYMBOLS.DOT)
    print(resp)
    req = GetMarketRecentTradesRequest(symbol=MARKET_SYMBOLS.DOT,pageSize=10)
    resp = client.get_market_recent_trades(params=req)
    print(resp)
    req = GetCandleStickRequest(symbol=MARKET_SYMBOLS.DOT, interval=Interval._1m)
    resp = client.get_market_candle_stick_data(req)
    print(resp)


def main():
    ordersAddress = "0x1578dD5561A67081b2136f19f61F2c72D1ca8756"
    private_key = "4d6c9531e0042cc8f7cf13d8c3cf77bfe239a8fed95e198d498ee1ec0b1a7e83"
    client = FireflyClient(
        True,
        Networks["DEV"], 
        private_key
        )
    client.add_market(MARKET_SYMBOLS.DOT, ordersAddress)
    test_getters_with_symbol(client)
    

    
=======
    pprint(signed_order)

    # does not work right now because dapi is not able to resolve signature
    # client.onboard_user()
    
>>>>>>> 36f4573c
if __name__ == "__main__":
    main()<|MERGE_RESOLUTION|>--- conflicted
+++ resolved
@@ -18,10 +18,7 @@
 from interfaces import *
 from enums import *
 
-<<<<<<< HEAD
 def post_order_test(client:FireflyClient):
-=======
-def main():
     ordersAddress = "0x8C6eDe33D167D416b32eDd568C3578B0deF9bB8D"
     private_key = "4d6c9531e0042cc8f7cf13d8c3cf77bfe239a8fed95e198d498ee1ec0b1a7e83"
     
@@ -34,7 +31,6 @@
 
     client.add_market(MARKET_SYMBOLS.BTC, ordersAddress)
 
->>>>>>> 36f4573c
     signature_request = OrderSignatureRequest(
         symbol=MARKET_SYMBOLS.BTC, 
         price=2.5, 
@@ -48,7 +44,6 @@
     )  
     print(signature_request)
     signed_order = client.create_signed_order(signature_request);
-<<<<<<< HEAD
     # pprint(signed_order)
 
     # order_request = PlaceOrderRequest(
@@ -82,15 +77,12 @@
         )
     client.add_market(MARKET_SYMBOLS.DOT, ordersAddress)
     test_getters_with_symbol(client)
-    
-
-    
-=======
+   
+   
     pprint(signed_order)
 
     # does not work right now because dapi is not able to resolve signature
     # client.onboard_user()
     
->>>>>>> 36f4573c
 if __name__ == "__main__":
     main()